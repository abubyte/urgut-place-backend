from pydantic import BaseModel
from datetime import datetime
from typing import List, Optional
from fastapi import Form

class ShopCreate(BaseModel):
    name: str
    work_time: str
    description: Optional[str] = None
    category_id: int
    seller_phone: str
    location_lat: float
    location_long: float
    location_str: str

    @classmethod
    def as_form(
        cls,
        name: str = Form(...),
        work_time: str = Form(...),
        description: Optional[str] = Form(None),
        category_id: int = Form(...),
        seller_phone: str = Form(...),
        location_lat: float = Form(...),
        location_long: float = Form(...),
        location_str: str = Form(...),
    ):
        return cls(
            name=name,
            work_time=work_time,
            description=description,
            category_id=category_id,
            seller_phone=seller_phone,
            location_lat=location_lat,
            location_long=location_long,
            location_str=location_str
        )

class ShopRead(BaseModel):
    id: int
    name: str
    work_time: str
    description: Optional[str]
    image_urls: Optional[List[str]]
    category_id: int
    seller_phone: str
    rating: float
    rating_count: int
    like_count: int
    location_lat: float
    location_long: float
    location_str: str
    is_featured: bool
    created_at: datetime
    updated_at: datetime

    class Config:
        from_attributes = True

    def __init__(self, **data):
        super().__init__(**data)
        if hasattr(self, 'images') and self.images:
            from app.core.image_service import ImageService
            image_service = ImageService()
            self.image_urls = [image_service.get_image_url(img) for img in self.images]
        else:
            self.image_urls = []

class ShopUpdate(BaseModel):
    name: Optional[str] = None
    work_time: Optional[str] = None
    description: Optional[str] = None
    category_id: Optional[int] = None
    seller_phone: Optional[str] = None
    location_lat: Optional[float] = None
    location_long: Optional[float] = None
<<<<<<< HEAD
    location_str: Optional[str] = None

    @classmethod
    def as_form(
        cls,
        name: Optional[str] = Form(None),
        work_time: Optional[str] = Form(None),
        description: Optional[str] = Form(None),
        category_id: Optional[int] = Form(None),
        seller_phone: Optional[str] = Form(None),
        location_lat: Optional[float] = Form(None),
        location_long: Optional[float] = Form(None),
        location_str: Optional[str] = Form(None),
    ):
        return cls(
            name=name,
            work_time=work_time,
            description=description,
            category_id=category_id,
            seller_phone=seller_phone,
            location_lat=location_lat,
            location_long=location_long,
            location_str=location_str
        )
=======
    location_str: Optional[str] = None
>>>>>>> 972ec10b
<|MERGE_RESOLUTION|>--- conflicted
+++ resolved
@@ -74,7 +74,6 @@
     seller_phone: Optional[str] = None
     location_lat: Optional[float] = None
     location_long: Optional[float] = None
-<<<<<<< HEAD
     location_str: Optional[str] = None
 
     @classmethod
@@ -98,7 +97,4 @@
             location_lat=location_lat,
             location_long=location_long,
             location_str=location_str
-        )
-=======
-    location_str: Optional[str] = None
->>>>>>> 972ec10b
+        )